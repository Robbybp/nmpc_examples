--- conflicted
+++ resolved
@@ -8,94 +8,10 @@
 from nmpc_examples.nmpc.dynamic_data.find_nearest_index import (
     find_nearest_index,
 )
-<<<<<<< HEAD
 from nmpc_examples.nmpc.dynamic_data.get_cuid import (
     get_time_indexed_cuid,
 )
 from nmpc_examples.nmpc.dynamic_data.scalar_data import ScalarData
-=======
-
-
-def get_time_indexed_cuid(var, sets=None, dereference=None, context=None):
-    """
-    Attempts to convert the provided "var" object into a CUID with
-    with wildcards.
-
-    Arguments
-    ---------
-    var:
-        Object to process
-    time: Set
-        Set to use if slicing a vardata object
-    dereference: None or int
-        Number of times we may access referent attribute to recover a
-        "base component" from a reference.
-
-    """
-    # TODO: Does this function have a good name?
-    # Should this function be generalized beyond a single indexing set?
-    if isinstance(var, ComponentUID):
-        return var
-    elif isinstance(var, (str, IndexedComponent_slice)):
-        # TODO: Catch error if str and context is not None
-        return ComponentUID(var, context=context)
-    # At this point we are assuming var is a Pyomo Var or VarData object.
-
-    # Is allowing dereference to be an integer worth the confusion it might
-    # add?
-    if dereference is None:
-        # Does this branch make sense? If given an unattached component,
-        # we dereference, otherwise we don't dereference.
-        remaining_dereferences = int(var.parent_block() is None)
-    else:
-        remaining_dereferences = int(dereference)
-    if var.is_indexed():
-        if var.is_reference() and remaining_dereferences:
-            remaining_dereferences -= 1
-            referent = var.referent
-            if isinstance(referent, IndexedComponent_slice):
-                return ComponentUID(referent, context=context)
-            else:
-                # If dereference is None, we propagate None, dereferencing
-                # until we either reach a component attached to a block
-                # or reach a non-reference component.
-                dereference = dereference if dereference is None else\
-                        remaining_dereferences
-                # NOTE: Calling this function recursively
-                return get_time_indexed_cuid(
-                    referent, time, dereference=dereference, context=context
-                )
-        else:
-            # Assume that var is indexed only by time
-            # TODO: Should we call slice_component_along_sets here as well?
-            # To cover the case of b[t0].var, where var is indexed
-            # by a set we care about, and we also care about time...
-            # But then maybe we should slice only the sets we care about...
-            # Don't want to do anything with these sets unless we're
-            # presented with a vardata...
-            #
-            # Should we call flatten.slice_component_along_sets? Then we
-            # might need to return/yield multiple components here...
-            # I like making this a "simple" function. The caller can call
-            # slice_component_along_set on their input data if they expect
-            # to have components indexed by multiple sets.
-            #
-            # TODO: Assert that we're only indexed by the specified set(s)?
-            # (If these sets are provided, of course...)
-            index = tuple(
-                get_slice_for_set(s) for s in var.index_set().subsets()
-            )
-            return ComponentUID(var[index], context=context)
-    else:
-        if sets is None:
-            raise ValueError(
-                "A ComponentData %s was provided but no set. We need to know\n"
-                "what set this component should be indexed by."
-                % var.name
-            )
-        slice_ = slice_component_along_sets(var, sets)
-        return ComponentUID(slice_, context=context)
->>>>>>> 8108af8d
 
 
 TimeSeriesTuple = namedtuple("TimeSeriesTuple", ["data", "time"])
